import os
from copy import copy
from io import StringIO
from typing import Dict, List, Any, cast
from unittest import TestCase

from lxml import etree

from relaton.models import (
    BibliographicItem,
    Contributor,
    DocID,
    Link,
    GenericStringValue,
)
from relaton.models.bibitemlocality import LocalityStack, Locality
from ..serializers import serialize
from ..serializers.abstracts import (
    create_abstract,
    get_paragraphs,
    get_paragraphs_html,
    get_paragraphs_jats,
)
from ..serializers.anchor import get_suitable_anchor
from ..serializers.authors import create_author, is_rfc_publisher, filter_contributors
from ..serializers.reference import build_refcontent_string, create_reference, filter_docids
from ..serializers.series import (
    extract_doi_series,
    extract_rfc_series,
    extract_id_series,
    extract_w3c_series,
    extract_3gpp_tr_series,
    extract_ieee_series,
)
from ..serializers.target import get_suitable_target


class SerializerTestCase(TestCase):
    def setUp(self):
        # Data for a Contributor (AKA Author) of type Organization
        contributor_organization_data: Dict[str, Any] = {
            "organization": {
                "name": {
                    "content": "Internet Engineering Task Force",
                    "language": "en",
                },
                "abbreviation": {"content": "abbr", "language": "en"},
            },
            "role": [{
                "type": "publisher",
            }],
        }
        self.contributor_organization = \
            Contributor(**contributor_organization_data)

        # Data for a Contributor (AKA Author) of type Person
        self.contributor_person_data: Dict[str, Any] = {
            "person": {
                "name": {
                    "given": {
                        "formatted_initials": {
                            "content": "Mr",
                            "language": "en",
                        },
                    },
                    "surname": {"content": "Cerf", "language": "en"},
                    "completename": {"content": "Mr Cerf", "language": "en"},
                },
            },
            "role": [{
                "type": "author",
            }],
        }
        self.contributor_person = Contributor(**self.contributor_person_data)

        # Data for a BibliographicItem which will be converted
        # to a <reference> root tag in the XML output
        self.bibitem_reference_data: Dict[str, Any] = {
            "id": "ref_01",
            "title": [
                {
                    "content": "title",
                    "language": "en",
                    "script": "Latn",
                    "format": "text / plain",
                }
            ],
            "docid": [
                {"id": "ref_01", "scope": "anchor", "type": "type"},
                {"id": "IEEE P2740/D-6.5 2020-08", "type": "IEEE"},
            ],
            "contributor": [self.contributor_person_data],
            "date": [{"type": "published", "value": "1996-02-11"}],
            "abstract": [{"content": "abstract_content"}],
            "series": [{"title": ["IEEE P2740/D-6.5 2020-08"], "type": "IEEE"}],
            "version": [{"draft": True}],
            "extent": {"locality": [
                {"type": "container-title", "reference_from": "Container Title"},
                {"type": "volume", "reference_from": "1"},
                {"type": "issue", "reference_from": "2"},
                {"type": "page", "reference_from": "3"}
            ]}
        }
        self.bibitem_reference = \
            BibliographicItem(**self.bibitem_reference_data)

        # Data for a BibliographicItem which will be converted
        # to a <referencegroup> root tag in the XML output
        self.bibitem_referencegroup_data: Dict[str, Any] = {
            "id": "ref_02",
            "docid": [{"id": "ref_02", "type": "test_dataset_02"}],
            "relation": [
                {
                    "type": "includes",
                    "bibitem": {
                        "id": "test_id",
                        "title": [
                            {
                                "content": "title",
                                "language": "en",
                                "script": "Latn",
                                "format": "text / plain",
                            }
                        ],
                        "contributor": [
                            contributor_organization_data,
                            self.contributor_person_data,
                        ],
                        "link": [
                            {
                                "content": "https://raw.githubusercontent.com/relaton/relaton-data-ietf/master/data"
                                "/reference.RFC"
                                ".1918.xml",
                                "type": "xml",
                            }
                        ],
                        "type": "standard",
                        "docid": [{"id": "RFC1918", "type": "RFC"}],
                        "docnumber": "RFC1918",
                        "date": [{"type": "published", "value": "1998-02-11"}],
                        "extent": {"locality": [
                            {"type": "container-title", "reference_from": "Container Title"},
                            {"type": "volume", "reference_from": "1"},
                            {"type": "issue", "reference_from": "2"},
                            {"type": "page", "reference_from": "3"}
                        ]}
                    },
                }
            ],
        }
        self.bibitem_referencegroup = BibliographicItem(
            **self.bibitem_referencegroup_data
        )

        module_dir = os.path.dirname(__file__)
        file_path = os.path.join(module_dir, "static/schemas/v3.xsd")
        self.xmlschema = etree.XMLSchema(file=file_path)

    def test_bibliographicitem_to_xml(self):
        """
        Test that a BibliographicItem is properly converted to XML,
        and that its format validates against a converted authoritative
        schema (xml2rfc_compat/tests/static/v3.xsd).
        More info about the schema here
        https://github.com/ietf-ribose/bibxml-service/issues/155
        """

        xml_reference = serialize(self.bibitem_reference)
        xml_referencegroup = serialize(self.bibitem_referencegroup)

        module_dir = os.path.dirname(__file__)
        file_path = os.path.join(module_dir, "static/schemas/v3.xsd")
        xmlschema = etree.XMLSchema(file=file_path)

        xmlschema.assertValid(xml_reference)
        xmlschema.assertValid(xml_referencegroup)

    def test_build_refcontent_string(self):
        """
        Test build_refcontent_string returns a valid XML output.
        Test that schema is valid and that output content
        matches the input.

        A valid reference output looks like:
        <reference anchor="ref_01">
            <front>
                <title py:pytype="str">title</title>
                <author fullname="Mr Cerf" surname="Cerf" initials="Mr"/>
                <date year="1996" month="February"/>
                <abstract>
                    <t>abstract_content</t>
                </abstract>
            </front>
            <refcontent>Ref Content</refcontent>
            <seriesInfo name="IEEE" value="IEEE P2740/D-6.5 2020-08"/>
        </reference>
        """
        reference = create_reference(self.bibitem_reference)
        self.assertEqual(reference.tag, "reference")
        anchor = reference.keys()[0]
        self.assertEqual(anchor, "anchor")
        self.assertEqual(
            reference.get(anchor), self.bibitem_reference_data["docid"][0]["id"]
        )

        # <front> element
        front = reference.getchildren()[0]
        self.assertEqual(front.tag, "front")

        # <title> element
        title = front.getchildren()[0]
        self.assertEqual(title.tag, "title")
        self.assertEqual(title.text, self.bibitem_reference_data["title"][0]["content"])

        # <author> element
        author = front.getchildren()[1]
        self.assertEqual(author.tag, "author")
        self.assertEqual(author.keys()[0], "fullname")
        self.assertEqual(author.keys()[1], "surname")
        self.assertEqual(author.keys()[2], "initials")
        self.assertEqual(
            author.get(author.keys()[0]),
            self.contributor_person_data["person"]["name"]["completename"]["content"],
        )
        self.assertEqual(
            author.get(author.keys()[1]),
            self.contributor_person_data["person"]["name"]["surname"]["content"],
        )
        self.assertEqual(
            author.get(author.keys()[2]),
            self.contributor_person_data["person"]["name"]["given"]["formatted_initials"]["content"],
        )

        # <date> element
        date = front.getchildren()[2]
        self.assertEqual(date.tag, "date")

        self.assertEqual(date.keys()[0], "year")
        self.assertEqual(date.keys()[1], "month")
        self.assertEqual(
            date.get(date.keys()[0]),
            self.bibitem_reference_data["date"][0]["value"].split("-")[0],
        )

        # <abstract> element
        abstract = front.getchildren()[3]
        self.assertEqual(abstract.tag, "abstract")
        self.assertEqual(
            abstract.getchildren()[0],
            self.bibitem_reference_data["abstract"][0]["content"],
        )

        # <refcontent> element
        refcontent = reference.getchildren()[1]
        self.assertEqual(
            refcontent,
            f"{self.bibitem_reference_data['extent']['locality'][0]['reference_from']}, "
            f"vol. {self.bibitem_reference_data['extent']['locality'][1]['reference_from']}, "
            f"no. {self.bibitem_reference_data['extent']['locality'][2]['reference_from']}, "
            f"pp. {self.bibitem_reference_data['extent']['locality'][3]['reference_from']}"
        )

    def test_build_refcontent_string_with_date_type_different_than_published(self):
        """
        build_refcontent_string should create a <date> tag using the date with
        type == 'published'. If no date is of this type, it should choose
        a random date between the ones provided.
        """
        data = copy(self.bibitem_reference_data)
        data["date"][0]["type"] = "random_type"
        new_bibitem = BibliographicItem(**data)
        reference = create_reference(new_bibitem)
        date = reference.getchildren()[0].getchildren()[2]
        self.assertTrue(any(
            element in ["year", "month", "day"]
            for element in reference.getchildren()[0].getchildren()[2].keys()
        ))
        self.assertEqual(
            date.get(date.keys()[0]), data["date"][0]["value"].split("-")[0]
        )

    def test_create_reference_for_IANA_entries_should_not_include_dates(self):
        data = copy(self.bibitem_reference_data)
        data["docid"][0]["type"] = "IANA"
        new_bibitem = BibliographicItem(**data)
        reference = create_reference(new_bibitem)
        self.assertFalse(any(
            element not in ["year", "month", "day"]
            for element in reference.getchildren()[0].getchildren()[2].keys()
        ))

<<<<<<< HEAD
    def test_create_reference_target_should_be_placed_within_format_tag(self):
        """
        'Internet-Drafts', 'RFC' and 'RFC subseries'
        entries require the reference target attribute
        to be removed and placed within the <format>
        tag instead.

        Format:

        <reference anchor="...">
          <front>...</front>
          <format type="TXT" target="https://www.ietf.org/archive/id/draft-ietf-bfd-mpls-mib-07.txt"/>
        </reference>
        """
        data: dict[str, Any] = {
            "id": "I-D.ietf-bfd-mpls-mib",
            "doctype": "internet-draft",
            "docid": [{
                "id": "draft-ietf-bfd-mpls-mib-07",
                "type": "Internet-Draft",
                "primary": True
            }],
            "link": {
                "content": "https://www.ietf.org/archive/id/draft-ietf-bfd-mpls-mib-07.txt",
                "type": "TXT"
            }
        }

        # Internet-Draft
        new_bibitem = BibliographicItem(**data)
        reference = create_reference(new_bibitem)
        target = reference.xpath("//reference/format/@target")[0]
        self.assertEqual(target, data["link"]["content"])

        # RFC and RFC subseries entries have docid.type == "IETF" and do not have a doctype
        data["docid"][0] = {
            "id": "I-D.ietf-bfd-mpls-mib",
            "type": "IETF",
            "scope": "anchor",
        }
        del data["doctype"]
        new_bibitem = BibliographicItem(**data)
        reference = create_reference(new_bibitem)
        target = reference.xpath("//reference/format/@target")[0]
        self.assertEqual(target, data["link"]["content"])

    def test_docids_with_scope_trademark_should_be_ignored(self):
        docids = [
            DocID(id="I-D.ietf-bfd-mpls-mib", type="IETF", scope="anchor"),
            DocID(id="trademark", type="type", scope="trademark")
        ]
        docids = filter_docids(docids)
        if docids:
            self.assertFalse(any(
                docid.scope == "trademark"
                for docid in docids
            ))

=======
>>>>>>> d92ed2c6
    def test_build_refcontent_string_with_localitystack(self):
        title = "Container Title"
        volume = "1"
        issue = "2"
        page = "3"
        extent = LocalityStack(locality=[
            Locality(type="container-title", reference_from=title),
            Locality(type="volume", reference_from=volume),
            Locality(type="issue", reference_from=issue),
            Locality(type="page", reference_from=page),

        ])
        refcontent = build_refcontent_string(extent)
        self.assertEqual(
            refcontent,
            f"{title}, vol. {volume}, no. {issue}, pp. {page}")

    def test_build_refcontent_string_with_locality(self):
        title = "Container Title"
        extent = Locality(type="container-title", reference_from=title)

        refcontent = build_refcontent_string(extent)
        self.assertEqual(refcontent, f"{title}")

    def test_filter_contributors(self):
        contribs_data: Dict[str, Any] = {
            "organization": {
                "name": {"content": "RFC Publisher", "language": "en"},
            },
            "role": [{
                "type": "publisher",
            }],
        }
        contribs = [Contributor(**contribs_data)]
        self.assertEqual(filter_contributors(contribs), [])
        contribs_data["organization"]["name"]["content"] = "Not RFC Publisher"
        contribs = [Contributor(**contribs_data)]
        self.assertEqual(len(filter_contributors(contribs)), 1)

    def test_create_author(self):
        """
        create_author should return a valid XML.
        The XML should validate against an
        authoritative schema.
        """
        author_xsd = StringIO(
            """
            <xsd:schema attributeFormDefault="unqualified"
            elementFormDefault="qualified"
            xmlns:xsd="http://www.w3.org/2001/XMLSchema">
                <xsd:element name="author" type="authorType"/>
                <xsd:complexType name="authorType">
                    <xsd:sequence>
                        <xsd:element type="xsd:string" name="organization"/>
                    </xsd:sequence>
                </xsd:complexType>
            </xsd:schema>
            """
        )
        xmlschema_doc = etree.parse(author_xsd)
        author_xmlschema = etree.XMLSchema(xmlschema_doc)

        author_organization = create_author(self.contributor_organization)
        author_person = create_author(self.contributor_person)
        self.assertEqual(author_organization.tag, "author")
        self.assertEqual(author_person.tag, "author")

        author_xmlschema.validate(author_organization)
        author_xmlschema.validate(author_person)

    def test_fail_create_author_if_incompatible_roles(self):
        """
        create_author should fail if no person or organization has a role.
        """
        contributor_organization = copy(self.contributor_organization)
        contributor_person = copy(self.contributor_person)
        contributor_organization.role = []
        contributor_person.role = []
        with self.assertRaises(ValueError):
            create_author(contributor_organization)
        with self.assertRaises(ValueError):
            create_author(contributor_person)

    def test_fail_create_author_if_missing_person_or_organization(self):
        """
        create_author should fail if no person or organization is provided
        """
        contributor_organization = copy(self.contributor_organization)
        contributor_person = copy(self.contributor_person)
        contributor_organization.organization = None
        contributor_person.person = None
        with self.assertRaises(ValueError):
            create_author(contributor_organization)
        with self.assertRaises(ValueError):
            create_author(contributor_person)

    def test_create_author_IANA_entries(self):
        """
        create_author should remove the abbreviation
        property for Internet Assigned Numbers Authority
        entries and abbreviate its value to IANA.
        <organization>IANA</organization>
        """
        contributor_organization_data: Dict[str, Any] = {
            "organization": {
                "name": {
                    "content": "Internet Assigned Numbers Authority",
                    "language": "en",
                },
                "abbreviation": {"content": "IANA", "language": "en"},
            },
            "role": [{
                "type": "publisher",
            }],
        }
        author_organization = \
            create_author(Contributor(**contributor_organization_data))
        self.assertEqual(author_organization.tag, "author")
        if els := author_organization.xpath("//organization"):
            # TODO: Are we sure xpath() returns a list of strings not elements?
            self.assertEqual(cast(List[str], els)[0], "IANA")
        else:
            raise AssertionError("xpath returned no organization")

    def test_create_author_non_IANA_entries(self):
        """
        create_author should return the full-length name
        of the organization within the <organization> tag
        """
        organization_name = "Any Organization"
        contributor_organization_data: Dict[str, Any] = {
            "organization": {
                "name": {"content": organization_name, "language": "en"},
                "abbreviation": {"content": "NONIANA", "language": "en"},
            },
            "role": [{
                "type": "publisher",
            }],
        }
        author_organization = \
            create_author(Contributor(**contributor_organization_data))
        self.assertEqual(author_organization.tag, "author")
        if els := author_organization.xpath("//organization"):
            # TODO: Are we sure xpath() returns a list of strings not elements?
            self.assertEqual(cast(List[str], els)[0], organization_name)
        else:
            raise AssertionError("xpath returned no organization")

    def test_create_author_with_editor_role(self):
        """
        create_author should return an Author element with attribute
        role == editor if Contributor.role is set to editor
        """
        contributor_editor: Dict[str, Any] = {
            "organization": {
                "name": {"content": "name", "language": "en"},
            },
            "role": [{
                "type": "editor",
            }],
        }
        author_organization = create_author(Contributor(**contributor_editor))
        self.assertEqual(author_organization.tag, "author")
        self.assertEqual(author_organization.get("role"), "editor")

    def test_create_author_with_non_editor_role(self):
        """
        create_author should return an Author element with attribute
        role != editor if Contributor.role is set to something else
        then editor
        """
        contributor_editor: Dict[str, Any] = {
            "organization": {
                "name": {"content": "name", "language": "en"},
            },
            "role": [{
                "type": "publisher",
            }],
        }
        author_organization = create_author(Contributor(**contributor_editor))
        self.assertEqual(author_organization.tag, "author")
        self.assertNotEqual(author_organization.get("role"), "editor")

    def test_is_rfc_publisher(self):
        contributor_editor: Dict[str, Any] = {
            "organization": {
                "name": {"content": "RFC Publisher", "language": "en"},
            },
            "role": [{
                "type": "publisher",
            }],
        }
        self.assertTrue(is_rfc_publisher(Contributor(**contributor_editor)))
        contributor_editor["organization"]["name"]["content"] = "Not RFC Publisher"
        self.assertFalse(is_rfc_publisher(Contributor(**contributor_editor)))

    def test_get_suitable_anchor(self):
        """
        get_suitable_anchor should return the correct anchor value
        """
        anchor = get_suitable_anchor(self.bibitem_reference)
        self.assertIsInstance(anchor, str)
        self.assertEqual(
            anchor,
            next(
                docid.id
                for docid in self.bibitem_reference.docid
                if docid.scope == "anchor"
            ),
        )

    def test_get_suitable_anchor_without_scope_with_primary(self):
        """
        get_suitable_anchor should return DocID.id if primary=True and
        DocID.scope is not provided or DocID.scope != "anchor"
        """
        bibitem_with_primary_docid = copy(self.bibitem_reference)
        bibitem_with_primary_docid.docid[0].primary = True
        bibitem_with_primary_docid.docid[0].scope = None

        anchor = get_suitable_anchor(bibitem_with_primary_docid)
        self.assertIsInstance(anchor, str)
        self.assertEqual(
            anchor,
            next(
                docid.id
                for docid in bibitem_with_primary_docid.docid
                if docid.primary
            ),
        )

        bibitem_with_no_scope = copy(self.bibitem_reference)
        bibitem_with_no_scope.docid[0].scope = "no_scope"
        anchor = get_suitable_anchor(bibitem_with_no_scope)
        self.assertIsInstance(anchor, str)
        self.assertEqual(
            anchor,
            next(
                docid.id
                for docid in bibitem_with_no_scope.docid
                if docid.scope == "no_scope"
            ),
        )

    def test_fail_get_suitable_anchor(self):
        """
        get_suitable_anchor should fail if BibliographicItem.docid == []
        """
        self.bibitem_reference.docid = []
        with self.assertRaises(ValueError):
            get_suitable_anchor(self.bibitem_reference)

    def test_get_suitable_target(self):
        """
        get_suitable_target should return the content of the
        Link whose type == "src"
        """
        link_content = "link_content"
        links = [
            Link(content=link_content, type="src"),
            Link(content="not_src_link", type="not_src"),
        ]
        target_content = get_suitable_target(links)
        self.assertIsInstance(target_content, str)
        self.assertEqual(target_content, link_content)

    def test_get_suitable_target_non_src_link(self):
        """
        get_suitable_target should return the link content if Link.type != "src"
        """
        link_content = "not_src_link"
        links = [Link(content=link_content, type="not_src")]
        target_content = get_suitable_target(links)
        self.assertIsInstance(target_content, str)
        self.assertEqual(target_content, link_content)

    def test_fail_get_suitable_target(self):
        """
        get_suitable_target should fail if called with
        a list of empty links
        """
        links: List[Any] = []
        with self.assertRaises(ValueError):
            get_suitable_target(links)

    def test_extract_doi_series(self):
        """
        extract_doi_series should return the correct
        type and id values
        """
        id_value = "10.17487/RFC4036"
        docid = DocID(id=id_value, type="DOI")
        if result := extract_doi_series(docid):
            type, id = result
            self.assertEqual(type, "DOI")
            self.assertEqual(id, id_value)
        else:
            raise AssertionError("Failed to extract DOI series")

    def test_fail_extract_doi_series(self):
        """
        extract_doi_series should fail with the wrong combination
        of DocID.id and DocID.type.
        """
        id_value = "10.17487/RFC4036"
        docid = DocID(id=id_value, type="TYPE")
        self.assertIsNone(extract_doi_series(docid))

    def test_extract_rfc_series(self):
        """
        extract_rfc_series should return the correct
        serie and id values
        """
        id_value = "RFC 4036"
        docid = DocID(id=id_value, type="IETF")
        if result := extract_rfc_series(docid):
            series, id = result
            self.assertEqual(series, "RFC")
            self.assertEqual(id, id_value.split(" ")[-1])
        else:
            raise AssertionError("Failed to extract RFC series")

    def test_fail_extract_rfc_series(self):
        """
        extract_rfc_series should fail with the wrong combination
        of DocID.id and DocID.type.
        """
        id_value = "RFC 4036"
        docid = DocID(id=id_value, type="TYPE")
        self.assertIsNone(extract_rfc_series(docid))

    def test_extract_id_series(self):
        """
        extract_id_series should return the correct
        type and id values
        """
        id_value = "draft-ietf-hip-rfc5201-bis-13"
        type_value = "Internet-Draft"
        docid = DocID(id=id_value, type=type_value)
        if result := extract_id_series(docid):
            series, id = result
            self.assertEqual(series, type_value)
            self.assertEqual(id, id_value)
        else:
            raise AssertionError("Failed to extract ID series")

    def test_fail_extract_id_series(self):
        """
        extract_id_series should fail with the wrong combination
        of DocID.id and DocID.type.
        """
        id_value = "draft-ietf-hip-rfc5201-bis-13"
        docid = DocID(id=id_value, type="TYPE")
        self.assertIsNone(extract_id_series(docid))

    def test_extract_w3c_series(self):
        """
        extract_w3c_series should return the correct
        type and id values
        """
        id_value = "W3C.REC-owl2-syntax-20121211"
        type_value = "W3C"
        docid = DocID(id=id_value, type=type_value)
        if result := extract_w3c_series(docid):
            series, id = result
            self.assertEqual(series, type_value)
            self.assertEqual(id, id_value.replace(".", " ").split("W3C ")[-1])
        else:
            raise AssertionError("Failed to extract W3C series")

    def test_fail_extract_w3c_series(self):
        """
        extract_w3c_series should fail with the wrong combination
        of DocID.id and DocID.type.
        """
        id_value = "W3C REC-owl2-syntax-20121211"
        docid = DocID(id=id_value, type="TYPE")
        self.assertIsNone(extract_w3c_series(docid))

    def test_extract_3gpp_tr_series(self):
        """
        extract_3gpp_tr_series should return the correct
        type and id values
        """
        id_value = "3GPP TR 25.321:Rel-8/8.3.0"
        type_value = "3GPP"
        docid = DocID(id=id_value, type=type_value)
        if result := extract_3gpp_tr_series(docid):
            series, id = result
            self.assertEqual(series, f"{type_value} TR")
            self.assertEqual(
                id,
                f"{id_value.split('3GPP TR ')[1].split(':')[0]} "
                f"{id_value.split('/')[-1]}",
            )
        else:
            raise AssertionError("Failed to extract 3GPP series")

    def test_fail_extract_3gpp_tr_series(self):
        """
        extract_3gpp_tr_series should fail with the wrong combination
        of DocID.id and DocID.type.
        """
        id_value = "3GPP TR 25.321:Rel-8/8.3.0"
        docid = DocID(id=id_value, type="TYPE")
        self.assertIsNone(extract_3gpp_tr_series(docid))

    def test_extract_ieee_series(self):
        """
        extract_ieee_series should return the correct
        type and id values
        """
        id_value = "IEEE P2740/D-6.5.2020-08"
        type_value = "IEEE"
        docid = DocID(id=id_value, type=type_value)
        if result := extract_ieee_series(docid):
            series, id = result
            id_value_alternative, year, *_ = (
                docid.id.split(" ")[-1].lower().strip().split(".")
            )
            self.assertEqual(series, type_value)
            self.assertTrue(id == "%s-%s" % (
                id_value_alternative.replace("-", "."),
                year,
            ))
        else:
            raise AssertionError("Failed to extract IEEE series")

    def test_extract_ieee_series_with_malformed_id(self):
        """
        extract_ieee_series should return DocID.id if id_value is not
        formatted properly (e.g. right format "IEEE P2740/D-6.5.2020-08").
        """
        id_value = "IEEE P2740/D-6.5 2020-08"
        type_value = "IEEE"
        docid = DocID(id=id_value, type=type_value)
        if result := extract_ieee_series(docid):
            series, id = result
            self.assertEqual(series, type_value)
            self.assertEqual(id, id_value)
        else:
            raise AssertionError(
                "Failed to extract IEEE series with malformed ID")

    def test_fail_extract_ieee_series(self):
        """
        extract_ieee_series should fail with the wrong combination
        of DocID.id and DocID.type.
        """
        id_value = "IEEE P2740/D-6.5.2020-08"
        docid = DocID(id=id_value, type="TYPE")
        self.assertIsNone(extract_ieee_series(docid))

    def test_create_abstract(self):
        """
        create_abstract should return the content in English (en or eng)
        if present or any other content otherwise (normally the first
        of the list)
        """
        abstracts: List[GenericStringValue] = [
            GenericStringValue(
                content="content",
                format="text/html",
                language="en"),
            GenericStringValue(
                content="contenuto",
                format="text/html",
                language="it"),
        ]

        abstract = create_abstract(abstracts)
        self.assertEqual(
            list(abstract.iterchildren())[0],
            next(
                abstract.content
                for abstract in abstracts
                if abstract.language == "en"
            ),
        )
        self.assertEqual(abstract.tag, "abstract")

    def test_fail_create_abstract(self):
        """
        create_abstract should fail if called with a list
        of empty abstracts
        """
        abstracts: List[GenericStringValue] = []
        with self.assertRaises(ValueError):
            create_abstract(abstracts)

    def test_get_paragraphs(self):
        """
        get_paragraphs should return the right content based on
        the paragraph format (HTML, JATS or plain text)
        """
        html_content = "HTML"
        html_paragraph = GenericStringValue(
            content=f"<p>{html_content}</p>", format="text/html"
        )
        paragraph = get_paragraphs(html_paragraph)
        self.assertEqual(paragraph[0], html_content)

        jats_content = "JATS"
        jats_paragraph = GenericStringValue(
            content=f"<jats:p>{jats_content}</jats:p>",
            format="application/x-jats+xml"
        )
        paragraph = get_paragraphs(jats_paragraph)
        self.assertEqual(paragraph[0], jats_content)

        invalid_content = "invalid"
        invalid_paragraph = GenericStringValue(
            content=invalid_content, format="invalid"
        )
        paragraph = get_paragraphs(invalid_paragraph)
        self.assertEqual(paragraph[0], invalid_content)

    def test_fail_get_html_paragraph(self):
        """
        get_paragraphs_html should fail if called with the
        wrong paragraph format
        """
        paragraph = GenericStringValue(
            content="content", format="application/x-jats+xml"
        )
        with self.assertRaises(ValueError):
            get_paragraphs_html(paragraph)  # type: ignore

    def test_fail_get_jats_paragraph(self):
        """
        get_paragraphs_jats should fail if called with the
        wrong paragraph format
        """
        paragraph = GenericStringValue(content="content", format="text/html")
        with self.assertRaises(ValueError):
            get_paragraphs_jats(paragraph)  # type: ignore<|MERGE_RESOLUTION|>--- conflicted
+++ resolved
@@ -289,67 +289,6 @@
             for element in reference.getchildren()[0].getchildren()[2].keys()
         ))
 
-<<<<<<< HEAD
-    def test_create_reference_target_should_be_placed_within_format_tag(self):
-        """
-        'Internet-Drafts', 'RFC' and 'RFC subseries'
-        entries require the reference target attribute
-        to be removed and placed within the <format>
-        tag instead.
-
-        Format:
-
-        <reference anchor="...">
-          <front>...</front>
-          <format type="TXT" target="https://www.ietf.org/archive/id/draft-ietf-bfd-mpls-mib-07.txt"/>
-        </reference>
-        """
-        data: dict[str, Any] = {
-            "id": "I-D.ietf-bfd-mpls-mib",
-            "doctype": "internet-draft",
-            "docid": [{
-                "id": "draft-ietf-bfd-mpls-mib-07",
-                "type": "Internet-Draft",
-                "primary": True
-            }],
-            "link": {
-                "content": "https://www.ietf.org/archive/id/draft-ietf-bfd-mpls-mib-07.txt",
-                "type": "TXT"
-            }
-        }
-
-        # Internet-Draft
-        new_bibitem = BibliographicItem(**data)
-        reference = create_reference(new_bibitem)
-        target = reference.xpath("//reference/format/@target")[0]
-        self.assertEqual(target, data["link"]["content"])
-
-        # RFC and RFC subseries entries have docid.type == "IETF" and do not have a doctype
-        data["docid"][0] = {
-            "id": "I-D.ietf-bfd-mpls-mib",
-            "type": "IETF",
-            "scope": "anchor",
-        }
-        del data["doctype"]
-        new_bibitem = BibliographicItem(**data)
-        reference = create_reference(new_bibitem)
-        target = reference.xpath("//reference/format/@target")[0]
-        self.assertEqual(target, data["link"]["content"])
-
-    def test_docids_with_scope_trademark_should_be_ignored(self):
-        docids = [
-            DocID(id="I-D.ietf-bfd-mpls-mib", type="IETF", scope="anchor"),
-            DocID(id="trademark", type="type", scope="trademark")
-        ]
-        docids = filter_docids(docids)
-        if docids:
-            self.assertFalse(any(
-                docid.scope == "trademark"
-                for docid in docids
-            ))
-
-=======
->>>>>>> d92ed2c6
     def test_build_refcontent_string_with_localitystack(self):
         title = "Container Title"
         volume = "1"
